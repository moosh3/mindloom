from pydantic import BaseModel, Field, validator
from typing import Optional, List, Dict, Any
import uuid
from datetime import datetime
from enum import Enum
from croniter import croniter

class AgentStatus(str, Enum):
    ACTIVE = "active"
    INACTIVE = "inactive"
    ARCHIVED = "archived"

class ToolConfig(BaseModel):
    name: str = Field(..., description="The name of the tool to use")
    config: Optional[Dict[str, Any]] = Field(None, description="Optional configuration parameters for the tool")

class AgentBase(BaseModel):
    """Base model for Agent properties."""
    name: str = Field(..., min_length=1, max_length=100, description="Name of the agent")
    description: Optional[str] = Field(None, description="Description of the agent's purpose")
    instructions: Optional[str] = Field(None, description="Detailed instructions or system prompt for the agent")
    llm_config: Optional[Dict[str, Any]] = Field(None, description="JSON configuration for the language model (e.g., model_id, provider, temperature, api_key_env_var)")
    tools: Optional[List[ToolConfig]] = Field(None, description="List of tools the agent can use, with optional configurations")
    knowledge_config: Optional[Dict[str, Any]] = Field(None, description="JSON configuration for the knowledge base/RAG setup")
    storage_config: Optional[Dict[str, Any]] = Field(None, description="Optional JSON configuration for agent-level storage/memory")
    agent_config: Optional[Dict[str, Any]] = Field(None, description="Additional JSON configuration for Agno Agent parameters")
    content_bucket_ids: Optional[List[uuid.UUID]] = Field(None, description="List of content bucket IDs linked to this agent")
    owner_id: Optional[uuid.UUID] = Field(None, description="ID of the user who owns the agent")

    @validator('name')
    def name_must_not_be_empty(cls, v):
        if isinstance(v, str):
            stripped = v.strip()
            if not stripped:
                raise ValueError('name cannot be empty or just whitespace')
            return stripped
        return v

    @validator('llm_config')
    def llm_config_must_contain_required_keys(cls, v):
        if v is not None:
            if not isinstance(v, dict):
                raise ValueError('llm_config must be a dictionary')
            required_keys = {'provider', 'model_id'}
            missing_keys = required_keys - v.keys()
            if missing_keys:
                raise ValueError(f'llm_config is missing required keys: {missing_keys}')
        return v

class AgentCreate(AgentBase):
    """Model for creating a new agent (input)."""
    pass

class AgentUpdate(AgentBase):
    """Model for updating an existing agent (input)."""
    name: Optional[str] = Field(None, min_length=1, max_length=100, description="Name of the agent")
    description: Optional[str] = None
    instructions: Optional[str] = None
    llm_config: Optional[Dict[str, Any]] = None
    tools: Optional[List[ToolConfig]] = None
    knowledge_config: Optional[Dict[str, Any]] = None
    storage_config: Optional[Dict[str, Any]] = None
    agent_config: Optional[Dict[str, Any]] = None
    content_bucket_ids: Optional[List[uuid.UUID]] = None
    owner_id: Optional[uuid.UUID] = None

class Agent(AgentBase):
    """Model for representing an agent (output), including its ID."""
    id: uuid.UUID = Field(..., description="Unique ID of the agent")
    created_at: datetime
    updated_at: Optional[datetime] = None
    # content_buckets: Optional[List['ContentBucket']] = [] # Requires ContentBucket schema import

    class Config:
        orm_mode = True

# --- SQLAlchemy ORM Model --- #

from sqlalchemy import Column, String, Text, ForeignKey, JSON, Boolean, DateTime
from sqlalchemy.dialects.postgresql import UUID
<<<<<<< HEAD
from sqlalchemy.orm import relationship, Mapped, mapped_column, foreign
=======
from sqlalchemy.orm import relationship, Mapped, mapped_column
>>>>>>> f4e3bbb4
from sqlalchemy import and_
from mindloom.db.base_class import Base
from mindloom.db.association_tables import team_agent_association
from mindloom.app.models.agent_content_bucket import agent_content_bucket_association
from mindloom.app.models.user import UserORM
from mindloom.app.models.run import RunORM
<<<<<<< HEAD
=======

>>>>>>> f4e3bbb4

class AgentORM(Base):
    """Database model for agents."""
    __tablename__ = "agents"

    id: Mapped[uuid.UUID] = mapped_column(UUID(as_uuid=True), primary_key=True, default=uuid.uuid4)
    name: Mapped[str] = mapped_column(String(100), nullable=False)
    description: Mapped[str | None] = mapped_column(Text)
    instructions: Mapped[str | None] = mapped_column(Text)
    llm_config: Mapped[dict | None] = mapped_column(JSON)
    tools: Mapped[list[dict] | None] = mapped_column(JSON)
    knowledge_config: Mapped[dict | None] = mapped_column(JSON)
    storage_config: Mapped[dict | None] = mapped_column(JSON)
    agent_config: Mapped[dict | None] = mapped_column(JSON)

    owner_id: Mapped[uuid.UUID | None] = mapped_column(UUID(as_uuid=True), ForeignKey("users.id"))

    owner = relationship(UserORM, back_populates="agents", lazy="selectin")

    runs = relationship(
        RunORM, 
        primaryjoin=lambda: and_(
<<<<<<< HEAD
            foreign(RunORM.runnable_id) == AgentORM.id,
=======
            RunORM.runnable_id == AgentORM.id,
>>>>>>> f4e3bbb4
            RunORM.runnable_type == 'agent'
        ),
        backref="agent", 
        cascade="all, delete-orphan",
<<<<<<< HEAD
        lazy="selectin",
        overlaps="team,runs"
=======
        lazy="selectin"
>>>>>>> f4e3bbb4
    )
    schedules = relationship("AgentScheduleORM", back_populates="agent", cascade="all, delete-orphan")
    variables = relationship("AgentVariableORM", back_populates="agent", cascade="all, delete-orphan", lazy="selectin")
    teams = relationship(
        "TeamORM",
        secondary=team_agent_association,
        back_populates="agents",
        lazy="selectin"
    )
    content_buckets = relationship(
        "ContentBucketORM",
        secondary=agent_content_bucket_association,
        back_populates="agents",
        lazy="selectin"
    )

    created_at: Mapped[datetime] = mapped_column(DateTime, default=datetime.utcnow)
    updated_at: Mapped[datetime] = mapped_column(DateTime, default=datetime.utcnow, onupdate=datetime.utcnow)

    def __repr__(self):
        return f"<Agent(id={self.id}, name='{self.name}')>"

# --- Agent Schedule Models --- #

class AgentScheduleBase(BaseModel):
    """Base model for Agent Schedule properties."""
    agent_id: uuid.UUID = Field(..., description="ID of the agent being scheduled")
    cron_schedule: str = Field(..., description="Cron expression for the schedule (e.g., '0 9 * * 1-5')")
    input_variables: Optional[Dict[str, Any]] = Field(None, description="Default input variables for scheduled runs")
    is_enabled: bool = Field(True, description="Whether the schedule is currently active")

    @validator('cron_schedule')
    def validate_cron_schedule(cls, v):
        try:
            croniter(v)
        except ValueError as e:
            raise ValueError(f"Invalid cron expression: {e}")
        return v

class AgentScheduleCreate(AgentScheduleBase):
    """Model for creating a new agent schedule."""
    pass

class AgentScheduleUpdate(BaseModel):
    """Model for updating an agent schedule."""
    cron_schedule: Optional[str] = None
    input_variables: Optional[Dict[str, Any]] = None
    is_enabled: Optional[bool] = None

class AgentSchedule(AgentScheduleBase):
    """Model for representing an agent schedule, including its ID."""
    id: uuid.UUID = Field(..., description="Unique identifier for the schedule")
    created_at: datetime = Field(..., description="Timestamp when the schedule was created")
    updated_at: datetime = Field(..., description="Timestamp when the schedule was last updated")
    last_run_at: Optional[datetime] = Field(None, description="Timestamp of the last run triggered by this schedule")

    class Config:
        orm_mode = True

# --- SQLAlchemy ORM Model for Agent Schedule --- #

class AgentScheduleORM(Base):
    """Database model for agent schedules."""
    __tablename__ = "agent_schedules"

    id: Mapped[uuid.UUID] = mapped_column(UUID(as_uuid=True), primary_key=True, default=uuid.uuid4)
    cron_schedule: Mapped[str] = mapped_column(String, nullable=False)
    is_enabled: Mapped[bool] = mapped_column(Boolean, default=True, nullable=False)
    created_at: Mapped[datetime] = mapped_column(DateTime, default=datetime.utcnow, nullable=False)
    updated_at: Mapped[datetime] = mapped_column(DateTime, default=datetime.utcnow, onupdate=datetime.utcnow, nullable=False)
    last_run_at: Mapped[datetime | None] = mapped_column(DateTime)
    input_variables: Mapped[dict | None] = mapped_column(JSON)

    agent_id: Mapped[uuid.UUID] = mapped_column(UUID(as_uuid=True), ForeignKey("agents.id"), index=True)

    agent = relationship("AgentORM", back_populates="schedules", lazy="selectin")

    def __repr__(self):
        return f"<AgentSchedule(id={self.id}, agent_id={self.agent_id}, schedule='{self.cron_schedule}')>"


# --- Agent Variable Models --- #

class AgentVariableBase(BaseModel):
    """Base model for Agent Variable properties."""
    agent_id: uuid.UUID = Field(..., description="ID of the agent this variable belongs to")
    key: str = Field(..., min_length=1, max_length=100, description="Variable key (name)")
    value: Any = Field(..., description="Variable value (can be any JSON-serializable type)")
    description: Optional[str] = Field(None, max_length=500, description="Optional description for the variable")
    is_secret: bool = Field(False, description="Whether this variable should be treated as a secret")

    @validator('key')
    def key_must_not_be_empty(cls, v):
        if isinstance(v, str):
            stripped = v.strip()
            if not stripped:
                raise ValueError('key cannot be empty or just whitespace')
            # Optional: Check for invalid characters if needed
            return stripped # Return the stripped key
        return v

class AgentVariableCreate(AgentVariableBase):
    """Model for creating a new agent variable."""
    pass

class AgentVariableUpdate(BaseModel):
    """Model for updating an agent variable. Only value and description can be updated."""
    value: Optional[Any] = None
    description: Optional[str] = None
    is_secret: Optional[bool] = None

class AgentVariable(AgentVariableBase):
    """Model for representing an agent variable, including its ID."""
    id: uuid.UUID = Field(..., description="Unique identifier for the variable")
    created_at: datetime = Field(..., description="Timestamp when the variable was created")
    updated_at: datetime = Field(..., description="Timestamp when the variable was last updated")

    class Config:
        orm_mode = True

# --- SQLAlchemy ORM Model for Agent Variable --- #

from sqlalchemy import UniqueConstraint

class AgentVariableORM(Base):
    """Database model for agent variables."""
    __tablename__ = "agent_variables"
    __table_args__ = (UniqueConstraint('agent_id', 'key', name='uq_agent_variable_key'),)

    id: Mapped[uuid.UUID] = mapped_column(UUID(as_uuid=True), primary_key=True, default=uuid.uuid4)
    key: Mapped[str] = mapped_column(String(100), nullable=False, index=True)
    value: Mapped[Any] = mapped_column(JSON, nullable=False)
    description: Mapped[str | None] = mapped_column(Text)
    is_secret: Mapped[bool] = mapped_column(Boolean, default=False, nullable=False)
    created_at: Mapped[datetime] = mapped_column(DateTime, default=datetime.utcnow, nullable=False)
    updated_at: Mapped[datetime] = mapped_column(DateTime, default=datetime.utcnow, onupdate=datetime.utcnow, nullable=False)

    agent_id: Mapped[uuid.UUID] = mapped_column(UUID(as_uuid=True), ForeignKey("agents.id"), nullable=False)

    agent = relationship("AgentORM", back_populates="variables")

    def __repr__(self):
        secret_marker = " (secret)" if self.is_secret else ""
        return f"<AgentVariable(id={self.id}, agent_id={self.agent_id}, key='{self.key}'{secret_marker})>"<|MERGE_RESOLUTION|>--- conflicted
+++ resolved
@@ -78,21 +78,14 @@
 
 from sqlalchemy import Column, String, Text, ForeignKey, JSON, Boolean, DateTime
 from sqlalchemy.dialects.postgresql import UUID
-<<<<<<< HEAD
 from sqlalchemy.orm import relationship, Mapped, mapped_column, foreign
-=======
-from sqlalchemy.orm import relationship, Mapped, mapped_column
->>>>>>> f4e3bbb4
 from sqlalchemy import and_
 from mindloom.db.base_class import Base
 from mindloom.db.association_tables import team_agent_association
 from mindloom.app.models.agent_content_bucket import agent_content_bucket_association
 from mindloom.app.models.user import UserORM
 from mindloom.app.models.run import RunORM
-<<<<<<< HEAD
-=======
-
->>>>>>> f4e3bbb4
+
 
 class AgentORM(Base):
     """Database model for agents."""
@@ -115,21 +108,13 @@
     runs = relationship(
         RunORM, 
         primaryjoin=lambda: and_(
-<<<<<<< HEAD
             foreign(RunORM.runnable_id) == AgentORM.id,
-=======
-            RunORM.runnable_id == AgentORM.id,
->>>>>>> f4e3bbb4
             RunORM.runnable_type == 'agent'
         ),
         backref="agent", 
         cascade="all, delete-orphan",
-<<<<<<< HEAD
         lazy="selectin",
         overlaps="team,runs"
-=======
-        lazy="selectin"
->>>>>>> f4e3bbb4
     )
     schedules = relationship("AgentScheduleORM", back_populates="agent", cascade="all, delete-orphan")
     variables = relationship("AgentVariableORM", back_populates="agent", cascade="all, delete-orphan", lazy="selectin")
