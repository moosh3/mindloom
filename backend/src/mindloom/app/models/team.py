--- conflicted
+++ resolved
@@ -116,25 +116,16 @@
 
 from sqlalchemy import Column, String, Text, Table, ForeignKey, DateTime, JSON, Boolean, Integer, and_
 from sqlalchemy.dialects.postgresql import UUID
-<<<<<<< HEAD
 from sqlalchemy.orm import relationship, Mapped, mapped_column, foreign
-=======
-from sqlalchemy.orm import relationship, Mapped, mapped_column
->>>>>>> f4e3bbb4
 from mindloom.db.base_class import Base
 from datetime import datetime
 import uuid
 
 from mindloom.db.association_tables import team_user_association, team_agent_association
-<<<<<<< HEAD
 from mindloom.app.models.team_content_bucket import team_content_bucket_association
 from mindloom.app.models.user import UserORM
 from mindloom.app.models.run import RunORM
-=======
-from mindloom.app.models.user import UserORM
-from mindloom.app.models.run import RunORM
 
->>>>>>> f4e3bbb4
 
 class TeamORM(Base):
     """Database model for teams."""
@@ -170,7 +161,6 @@
         lazy="selectin"
     )
 
-<<<<<<< HEAD
     # Relationship: Many-to-Many with Content Buckets
     content_buckets = relationship(
         "ContentBucketORM",
@@ -179,28 +169,18 @@
         lazy="selectin"
     )
 
-=======
->>>>>>> f4e3bbb4
     # One-to-many relationship with RunORM - specify primaryjoin for polymorphic association
     runs = relationship(
         RunORM, # Use class directly
         primaryjoin=lambda: and_(
-<<<<<<< HEAD
             foreign(RunORM.runnable_id) == TeamORM.id,
-=======
-            RunORM.runnable_id == TeamORM.id,
->>>>>>> f4e3bbb4
             RunORM.runnable_type == 'team'
         ),
         # Use backref as RunORM doesn't have a dedicated 'team' relationship
         backref="team", # Creates team attribute on RunORM instances
         cascade="all, delete-orphan",
-<<<<<<< HEAD
         lazy="selectin",
         overlaps="agent,runs"
-=======
-        lazy="selectin"
->>>>>>> f4e3bbb4
     )
 
     def __repr__(self):
